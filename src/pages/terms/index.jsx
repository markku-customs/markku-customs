import React from 'react';

import { documentToReactComponents } from '@contentful/rich-text-react-renderer';
import { useTranslation } from 'react-i18next';

import Loading from '@/components/Loading';
import SEO from '@/components/SEO';
import Container from '@/components/layout/Container';

import { usePage } from '@/hooks';

import { formatDate } from '@/utils';

import { options } from '@/constants';

const TermsPage = () => {
  const { t, i18n } = useTranslation();

  const lng = i18n.language;

<<<<<<< HEAD
  const { page, error } = usePage('terms');
=======
  const { data: page, error } = useSWR(
    '/.netlify/functions/getPage?slug=terms'
  );
>>>>>>> 40482675

  return (
    <>
      <SEO title={`${t('footer.terms')} | Markku Customs`} />

      <Container className="py-8">
        {!page ? (
          <Loading error={error} />
        ) : (
          <>
            <h1 className="font-heading text-4xl sm:text-6xl">
              {t('footer.terms')}
            </h1>
            <div className="my-4 w-max bg-zinc-900 px-4 py-2 text-sm text-zinc-400">
              {t('last-updated')}:{' '}
              {formatDate(new Date(page.sys.updatedAt), {}, lng)}
            </div>
            <section>
              {documentToReactComponents(page.fields.content[lng], options)}
            </section>
          </>
        )}
      </Container>
    </>
  );
};

export default TermsPage;
<|MERGE_RESOLUTION|>--- conflicted
+++ resolved
@@ -1,55 +1,49 @@
-import React from 'react';
-
-import { documentToReactComponents } from '@contentful/rich-text-react-renderer';
-import { useTranslation } from 'react-i18next';
-
-import Loading from '@/components/Loading';
-import SEO from '@/components/SEO';
-import Container from '@/components/layout/Container';
-
-import { usePage } from '@/hooks';
-
-import { formatDate } from '@/utils';
-
-import { options } from '@/constants';
-
-const TermsPage = () => {
-  const { t, i18n } = useTranslation();
-
-  const lng = i18n.language;
-
-<<<<<<< HEAD
-  const { page, error } = usePage('terms');
-=======
-  const { data: page, error } = useSWR(
-    '/.netlify/functions/getPage?slug=terms'
-  );
->>>>>>> 40482675
-
-  return (
-    <>
-      <SEO title={`${t('footer.terms')} | Markku Customs`} />
-
-      <Container className="py-8">
-        {!page ? (
-          <Loading error={error} />
-        ) : (
-          <>
-            <h1 className="font-heading text-4xl sm:text-6xl">
-              {t('footer.terms')}
-            </h1>
-            <div className="my-4 w-max bg-zinc-900 px-4 py-2 text-sm text-zinc-400">
-              {t('last-updated')}:{' '}
-              {formatDate(new Date(page.sys.updatedAt), {}, lng)}
-            </div>
-            <section>
-              {documentToReactComponents(page.fields.content[lng], options)}
-            </section>
-          </>
-        )}
-      </Container>
-    </>
-  );
-};
-
-export default TermsPage;
+import React from 'react';
+
+import { documentToReactComponents } from '@contentful/rich-text-react-renderer';
+import { useTranslation } from 'react-i18next';
+
+import Loading from '@/components/Loading';
+import SEO from '@/components/SEO';
+import Container from '@/components/layout/Container';
+
+import { usePage } from '@/hooks';
+
+import { formatDate } from '@/utils';
+
+import { options } from '@/constants';
+
+const TermsPage = () => {
+  const { t, i18n } = useTranslation();
+
+  const lng = i18n.language;
+  
+  const { page, error } = usePage('terms');
+
+  return (
+    <>
+      <SEO title={`${t('footer.terms')} | Markku Customs`} />
+
+      <Container className="py-8">
+        {!page ? (
+          <Loading error={error} />
+        ) : (
+          <>
+            <h1 className="font-heading text-4xl sm:text-6xl">
+              {t('footer.terms')}
+            </h1>
+            <div className="my-4 w-max bg-zinc-900 px-4 py-2 text-sm text-zinc-400">
+              {t('last-updated')}:{' '}
+              {formatDate(new Date(page.sys.updatedAt), {}, lng)}
+            </div>
+            <section>
+              {documentToReactComponents(page.fields.content[lng], options)}
+            </section>
+          </>
+        )}
+      </Container>
+    </>
+  );
+};
+
+export default TermsPage;