--- conflicted
+++ resolved
@@ -20,7 +20,6 @@
     <section className="py-12 md:py-16" id="store">
       <Container>
         <SectionHeading className="mb-8">{t('links.store')}</SectionHeading>
-<<<<<<< HEAD
         {!products ? (
           <Loading error={error} />
         ) : (
@@ -41,13 +40,6 @@
             <div className="store-grid">
               {products?.items
                 .filter((p) => !p.fields.isFeatured['en-US'])
-=======
-        <Suspense fallback={<Loading error={error} />}>
-          {products.filter((p) => p.fields.isFeatured['en-US']).length > 0 && (
-            <div className="mb-8 flex flex-col gap-8">
-              {products
-                .filter((p) => p.fields.isFeatured['en-US'])
->>>>>>> 9add6045
                 .map((product) => {
                   const { id } = product.sys;
 
