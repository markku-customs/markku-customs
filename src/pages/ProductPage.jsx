import { useState, useEffect } from "react";
import { useParams } from "react-router-dom";
import { Helmet } from "react-helmet";
import { createClient } from "contentful";
import { documentToReactComponents } from "@contentful/rich-text-react-renderer";

import Layout from "../components/Layout";

const client = createClient({
  space: import.meta.env.VITE_CONTENTFUL_SPACE_ID,
  accessToken: import.meta.env.VITE_CONTENTFUL_ACCESS_TOKEN,
});

const ProductPage = () => {
  const [product, setProduct] = useState(null);
  const { id } = useParams();

  useEffect(() => {
    client
      .getEntries({ content_type: "product", "sys.id": id })
      .then((entries) => setProduct(entries.items[0]))
      .catch((err) => console.log(err));
  }, []);

  if (!product) return null;

  const { fields } = product;

  return (
    <>
      <Helmet>
        <title>{fields.name} | Markku Customs</title>
        <meta name="description" content="Markku Customs Official Website" />
      </Helmet>

      <Layout>
        <div className="container">
<<<<<<< HEAD
          <div className="flex">
            <div className="store-item-left gap-2">
              <h3 className="text-4xl font-heading">{fields.name}</h3>
              <p className="text-2xl">{fields.price} €</p>
              <p>{fields.description}</p>
            </div>
            <div className="store-item-right">
              <img src="/hero.png" alt="" />
            </div>
          </div>
          <div>
            <h4 className="text-2xl font-bold">Specifications</h4>
            {documentToReactComponents(fields.specifications)}
          </div>
        </div>
=======
          <div className="product-page-grid">
              <div className="store-product-heading-text gap-2">
                <h3 className="text-4xl font-heading">{item.name}</h3>
                <p className="text-2xl">{item.price} €</p>
                <p>{item.description}</p>
                <a href="" className="p-2 border-2 border-red-600 w-40 text-center hover:scale-110 rounded ">Contact us now</a>
              </div>

              <div className="store-product-main-image-container">
                <img className="store-product-main-image" src="/store-item-dummy-pic.png" alt="" />
              </div>

              <div className="store-product-specific-description">

              </div>

              <div className="game-grid-container">
                <div>
                  <h1 className="game-grid-heading text-lg text-bold">Games You Can Play With This PC</h1>
                </div>
                <div className="game-grid">
                    <div className="game-grid-box">
                      <img className="h-30 w-32 object-cover" src="/game-1.png" alt="" />
                      <pre className="fps-text text-sm font-bold">190FPS</pre>
                    </div> 
                    <div className="game-grid-box">
                      <img className="h-30 w-32 object-cover" src="/game-2.png" alt="" />
                      <pre className="fps-text text-sm font-bold">120FPS</pre>
                    </div> 
                    <div className="game-grid-box">
                      <img className="h-30 w-32 object-cover" src="/game-3.png" alt="" />
                      <pre className="fps-text text-sm font-bold">250FPS</pre>
                    </div>                 <div className="game-grid-box">
                      <img className="h-30 w-32 object-cover" src="/game-4.png" alt="" />
                      <pre className="fps-text text-sm font-bold">300FPS</pre>
                    </div> 
                    <div className="game-grid-box">
                      <img className="h-30 w-32 object-cover" src="/game-5.png" alt="" />
                      <pre className="fps-text text-sm font-bold">520FPS</pre>
                    </div> 
                    <div className="game-grid-box">
                      <img className="h-30 w-32 object-cover" src="/game-6.png" alt="" />
                      <pre className="fps-text text-sm font-bold">95FPS</pre>
                    </div> 
                  </div>
                </div>
            </div>
          </div>
>>>>>>> 6c9a695d
      </Layout>
    </>
  );
};

export default ProductPage;<|MERGE_RESOLUTION|>--- conflicted
+++ resolved
@@ -35,15 +35,85 @@
 
       <Layout>
         <div className="container">
-<<<<<<< HEAD
-          <div className="flex">
-            <div className="store-item-left gap-2">
+          <div className="product-page-grid">
+            <div className="store-product-heading-text gap-2">
               <h3 className="text-4xl font-heading">{fields.name}</h3>
               <p className="text-2xl">{fields.price} €</p>
               <p>{fields.description}</p>
+              <a
+                href=""
+                className="p-2 border-2 border-red-600 w-40 text-center hover:scale-110 rounded "
+              >
+                Contact us now
+              </a>
             </div>
-            <div className="store-item-right">
-              <img src="/hero.png" alt="" />
+
+            <div className="store-product-main-image-container">
+              <img
+                className="store-product-main-image"
+                src="/store-item-dummy-pic.png"
+                alt=""
+              />
+            </div>
+
+            <div className="store-product-specific-description"></div>
+
+            <div className="game-grid-container">
+              <div>
+                <h1 className="game-grid-heading text-lg text-bold">
+                  Games You Can Play With This PC
+                </h1>
+              </div>
+              <div className="game-grid">
+                <div className="game-grid-box">
+                  <img
+                    className="h-30 w-32 object-cover"
+                    src="/game-1.png"
+                    alt=""
+                  />
+                  <pre className="fps-text text-sm font-bold">190FPS</pre>
+                </div>
+                <div className="game-grid-box">
+                  <img
+                    className="h-30 w-32 object-cover"
+                    src="/game-2.png"
+                    alt=""
+                  />
+                  <pre className="fps-text text-sm font-bold">120FPS</pre>
+                </div>
+                <div className="game-grid-box">
+                  <img
+                    className="h-30 w-32 object-cover"
+                    src="/game-3.png"
+                    alt=""
+                  />
+                  <pre className="fps-text text-sm font-bold">250FPS</pre>
+                </div>{" "}
+                <div className="game-grid-box">
+                  <img
+                    className="h-30 w-32 object-cover"
+                    src="/game-4.png"
+                    alt=""
+                  />
+                  <pre className="fps-text text-sm font-bold">300FPS</pre>
+                </div>
+                <div className="game-grid-box">
+                  <img
+                    className="h-30 w-32 object-cover"
+                    src="/game-5.png"
+                    alt=""
+                  />
+                  <pre className="fps-text text-sm font-bold">520FPS</pre>
+                </div>
+                <div className="game-grid-box">
+                  <img
+                    className="h-30 w-32 object-cover"
+                    src="/game-6.png"
+                    alt=""
+                  />
+                  <pre className="fps-text text-sm font-bold">95FPS</pre>
+                </div>
+              </div>
             </div>
           </div>
           <div>
@@ -51,56 +121,6 @@
             {documentToReactComponents(fields.specifications)}
           </div>
         </div>
-=======
-          <div className="product-page-grid">
-              <div className="store-product-heading-text gap-2">
-                <h3 className="text-4xl font-heading">{item.name}</h3>
-                <p className="text-2xl">{item.price} €</p>
-                <p>{item.description}</p>
-                <a href="" className="p-2 border-2 border-red-600 w-40 text-center hover:scale-110 rounded ">Contact us now</a>
-              </div>
-
-              <div className="store-product-main-image-container">
-                <img className="store-product-main-image" src="/store-item-dummy-pic.png" alt="" />
-              </div>
-
-              <div className="store-product-specific-description">
-
-              </div>
-
-              <div className="game-grid-container">
-                <div>
-                  <h1 className="game-grid-heading text-lg text-bold">Games You Can Play With This PC</h1>
-                </div>
-                <div className="game-grid">
-                    <div className="game-grid-box">
-                      <img className="h-30 w-32 object-cover" src="/game-1.png" alt="" />
-                      <pre className="fps-text text-sm font-bold">190FPS</pre>
-                    </div> 
-                    <div className="game-grid-box">
-                      <img className="h-30 w-32 object-cover" src="/game-2.png" alt="" />
-                      <pre className="fps-text text-sm font-bold">120FPS</pre>
-                    </div> 
-                    <div className="game-grid-box">
-                      <img className="h-30 w-32 object-cover" src="/game-3.png" alt="" />
-                      <pre className="fps-text text-sm font-bold">250FPS</pre>
-                    </div>                 <div className="game-grid-box">
-                      <img className="h-30 w-32 object-cover" src="/game-4.png" alt="" />
-                      <pre className="fps-text text-sm font-bold">300FPS</pre>
-                    </div> 
-                    <div className="game-grid-box">
-                      <img className="h-30 w-32 object-cover" src="/game-5.png" alt="" />
-                      <pre className="fps-text text-sm font-bold">520FPS</pre>
-                    </div> 
-                    <div className="game-grid-box">
-                      <img className="h-30 w-32 object-cover" src="/game-6.png" alt="" />
-                      <pre className="fps-text text-sm font-bold">95FPS</pre>
-                    </div> 
-                  </div>
-                </div>
-            </div>
-          </div>
->>>>>>> 6c9a695d
       </Layout>
     </>
   );
