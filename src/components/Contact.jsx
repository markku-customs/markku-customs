import { useTranslation } from 'react-i18next';

import SectionHeading from './SectionHeading';

const Contact = () => {
  const { t } = useTranslation();

  return (
    <section className="py-12 md:py-16" id="contact">
      <div className="container gap-2">
<<<<<<< HEAD
        <SectionHeading heading={t('links.contact')} />
        <ul className="flex gap-6 lg:gap-12 flex-wrap">
          <li className="flex text-sm items-center gap-1">
            <pre className="font-bold text-sm">{t('contact.phone')}</pre>:
            <a className="hover:text-red-600" href="tel: +358409323040">
              +358 40 932 3040
            </a>
          </li>
          <li className="flex text-sm items-center gap-1">
            <pre className="font-bold text-sm">{t('contact.email')}</pre>:
            <a
              className="hover:text-red-600"
              href="mailto: markkucustoms@gmail.com"
            >
              markkucustoms@gmail.com
            </a>
          </li>
          <li className="flex text-sm items-center gap-1">
            <pre className="font-bold text-sm">{t('contact.instagram')}</pre>:
            <a
              className="hover:text-red-600"
              href="https://www.instagram.com/markku.customs/"
              target="_blank"
              rel="noreferrer"
            >
              @markku.customs
            </a>
=======
        <SectionHeading heading={t("links.contact")} />
        <ul className="flex gap-3 lg:gap-9 flex-wrap">
          <li className="flex text-sm items-center gap-2">
            <div className="contact-right">
                <img className="rounded-md" src="/phone-icon.png" alt="" />
            </div>
            <div className="contact-left">
              <pre className="font-thin text-gray-400 text-sm">{t("contact.phone")}</pre>
              <a className="hover:text-red-600" href="tel: +358409323040">
                +358 40 932 3040
              </a>
            </div>
          </li>
          <li className="flex text-sm items-center gap-2">
            <div className="contact-right">
              <img className="rounded-md" src="/email-icon.png" alt="" />
            </div>
            <div className="contact-left">
              <pre className="font-thin text-gray-400 text-sm">{t("contact.email")}</pre>
              <a
                className="hover:text-red-600"
                href="mailto: markkucustoms@gmail.com"
              >
                markkucustoms@gmail.com
              </a>
            </div>
          </li>
          <li className="flex text-sm items-center gap-2">
            <div className="contact-right">
              <img className="rounded-md" src="/instagram-icon.png" alt="" />
            </div>
            <div className="contact-left">
              <pre className="font-thin text-gray-400 text-sm">{t("contact.instagram")}</pre>
              <a
                className="hover:text-red-600"
                href="https://www.instagram.com/markku.customs/"
                target="_blank"
              >
                @markku.customs
              </a>
            </div>
>>>>>>> 9cacd468
          </li>
        </ul>
        <div className="forms-container w-3/5 flex flex-col gap-4">
          <div className="forms-top mt-9 flex flex-row gap-5">
            <div className="flex flex-col w-2/4">
              <label className="text-sm" htmlFor="email-input">Email</label>
              <input id="email-input" type="text" className="w-full bg-stone-800" />
            </div>
            <div className="flex flex-col w-2/4">
              <label className="text-sm" htmlFor="name-input">Name</label>
              <input id="name-input" type="text" className="w-full bg-stone-800" />
            </div>
          </div>
          <div className="forms-bottom">
            <label className="text-sm" htmlFor="message-input">Message</label>
            <input id="message-input" type="text" placeholder="Type your message here..." className="w-full h-32 text-sm resize-none text-start bg-stone-800" />
          </div>
          <div className="forms-privacy-policy flex flex-row gap-3 items-center">
            <input id="privacy-policy-checkbox" type="checkbox" className="h-4 w-4" />
            <label className="text-sm flex flex-row" htmlFor="privacy-policy-checkbox">By selecting this, you agree to <pre> </pre><a className="text-sm hover:decoration-solid text-red-600"> privacy policy</a>.</label>
          </div>
          <div>
            <button className="px-12 py-3 bg-red-600 text-sm">SEND MESSAGE</button>
          </div>
        </div>
      </div>
    </section>
  );
};

export default Contact;<|MERGE_RESOLUTION|>--- conflicted
+++ resolved
@@ -8,43 +8,16 @@
   return (
     <section className="py-12 md:py-16" id="contact">
       <div className="container gap-2">
-<<<<<<< HEAD
         <SectionHeading heading={t('links.contact')} />
-        <ul className="flex gap-6 lg:gap-12 flex-wrap">
-          <li className="flex text-sm items-center gap-1">
-            <pre className="font-bold text-sm">{t('contact.phone')}</pre>:
-            <a className="hover:text-red-600" href="tel: +358409323040">
-              +358 40 932 3040
-            </a>
-          </li>
-          <li className="flex text-sm items-center gap-1">
-            <pre className="font-bold text-sm">{t('contact.email')}</pre>:
-            <a
-              className="hover:text-red-600"
-              href="mailto: markkucustoms@gmail.com"
-            >
-              markkucustoms@gmail.com
-            </a>
-          </li>
-          <li className="flex text-sm items-center gap-1">
-            <pre className="font-bold text-sm">{t('contact.instagram')}</pre>:
-            <a
-              className="hover:text-red-600"
-              href="https://www.instagram.com/markku.customs/"
-              target="_blank"
-              rel="noreferrer"
-            >
-              @markku.customs
-            </a>
-=======
-        <SectionHeading heading={t("links.contact")} />
         <ul className="flex gap-3 lg:gap-9 flex-wrap">
           <li className="flex text-sm items-center gap-2">
             <div className="contact-right">
-                <img className="rounded-md" src="/phone-icon.png" alt="" />
+              <img className="rounded-md" src="/phone-icon.png" alt="" />
             </div>
             <div className="contact-left">
-              <pre className="font-thin text-gray-400 text-sm">{t("contact.phone")}</pre>
+              <pre className="font-thin text-gray-400 text-sm">
+                {t('contact.phone')}
+              </pre>
               <a className="hover:text-red-600" href="tel: +358409323040">
                 +358 40 932 3040
               </a>
@@ -55,7 +28,9 @@
               <img className="rounded-md" src="/email-icon.png" alt="" />
             </div>
             <div className="contact-left">
-              <pre className="font-thin text-gray-400 text-sm">{t("contact.email")}</pre>
+              <pre className="font-thin text-gray-400 text-sm">
+                {t('contact.email')}
+              </pre>
               <a
                 className="hover:text-red-600"
                 href="mailto: markkucustoms@gmail.com"
@@ -69,39 +44,79 @@
               <img className="rounded-md" src="/instagram-icon.png" alt="" />
             </div>
             <div className="contact-left">
-              <pre className="font-thin text-gray-400 text-sm">{t("contact.instagram")}</pre>
+              <pre className="font-thin text-gray-400 text-sm">
+                {t('contact.instagram')}
+              </pre>
               <a
                 className="hover:text-red-600"
                 href="https://www.instagram.com/markku.customs/"
                 target="_blank"
+                rel="noreferrer"
               >
                 @markku.customs
               </a>
             </div>
->>>>>>> 9cacd468
           </li>
         </ul>
         <div className="forms-container w-3/5 flex flex-col gap-4">
           <div className="forms-top mt-9 flex flex-row gap-5">
             <div className="flex flex-col w-2/4">
-              <label className="text-sm" htmlFor="email-input">Email</label>
-              <input id="email-input" type="text" className="w-full bg-stone-800" />
+              <label className="text-sm" htmlFor="email-input">
+                Email
+                <input
+                  id="email-input"
+                  type="text"
+                  className="w-full bg-stone-800"
+                />
+              </label>
             </div>
             <div className="flex flex-col w-2/4">
-              <label className="text-sm" htmlFor="name-input">Name</label>
-              <input id="name-input" type="text" className="w-full bg-stone-800" />
+              <label className="text-sm" htmlFor="name-input">
+                Name
+                <input
+                  id="name-input"
+                  type="text"
+                  className="w-full bg-stone-800"
+                />
+              </label>
             </div>
           </div>
           <div className="forms-bottom">
-            <label className="text-sm" htmlFor="message-input">Message</label>
-            <input id="message-input" type="text" placeholder="Type your message here..." className="w-full h-32 text-sm resize-none text-start bg-stone-800" />
+            <label className="text-sm" htmlFor="message-input">
+              Message
+              <input
+                id="message-input"
+                type="text"
+                placeholder="Type your message here..."
+                className="w-full h-32 text-sm resize-none text-start bg-stone-800"
+              />
+            </label>
           </div>
           <div className="forms-privacy-policy flex flex-row gap-3 items-center">
-            <input id="privacy-policy-checkbox" type="checkbox" className="h-4 w-4" />
-            <label className="text-sm flex flex-row" htmlFor="privacy-policy-checkbox">By selecting this, you agree to <pre> </pre><a className="text-sm hover:decoration-solid text-red-600"> privacy policy</a>.</label>
+            <input
+              id="privacy-policy-checkbox"
+              type="checkbox"
+              className="h-4 w-4"
+            />
+            <label
+              className="text-sm flex flex-row"
+              htmlFor="privacy-policy-checkbox"
+            >
+              By selecting this, you agree to <pre> </pre>
+              <a
+                href="#contact"
+                className="text-sm hover:decoration-solid text-red-600"
+              >
+                {' '}
+                privacy policy
+              </a>
+              .
+            </label>
           </div>
           <div>
-            <button className="px-12 py-3 bg-red-600 text-sm">SEND MESSAGE</button>
+            <button type="submit" className="px-12 py-3 bg-red-600 text-sm">
+              SEND MESSAGE
+            </button>
           </div>
         </div>
       </div>
